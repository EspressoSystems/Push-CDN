//! This file defines the user handler module, wherein we define connection handlers for
//! `Arc<Inner>`.

use std::sync::Arc;

#[cfg(feature = "strong_consistency")]
use proto::discovery::DiscoveryClient;

<<<<<<< HEAD
use proto::connection::UserPublicKey;
use proto::error::{Error, Result};
=======
use proto::connection::Bytes;
>>>>>>> cd887c9b
use proto::{
    connection::{
        auth::broker::BrokerAuth,
        protocols::{Protocol, Receiver},
    },
    crypto::signature::SignatureScheme,
    message::Message,
    mnemonic,
};
use tracing::info;

use crate::{metrics, Inner};

impl<
        BrokerScheme: SignatureScheme,
        UserScheme: SignatureScheme,
        BrokerProtocol: Protocol,
        UserProtocol: Protocol,
    > Inner<BrokerScheme, UserScheme, BrokerProtocol, UserProtocol>
{
    /// This function handles a user (public) connection.
    pub async fn handle_user_connection(
        self: Arc<Self>,
        connection: (UserProtocol::Sender, UserProtocol::Receiver),
    ) {
        // Verify (authenticate) the connection
        let Ok((public_key, topics)) = BrokerAuth::verify_user::<UserScheme, UserProtocol>(
            &connection,
            &self.identity,
            &mut self.discovery_client.clone(),
        )
        .await
        else {
            return;
        };

        // Create a human-readable user identifier (by public key)
        let public_key = UserPublicKey::from(public_key);
        let user_identifier = mnemonic(&public_key);
        info!("{user_identifier} connected");

        // Create new batch sender
        let (sender, receiver) = connection;

        // Add our user
        self.connections.add_user(public_key.clone(), sender);

        // Subscribe our user to their connections
        self.connections.subscribe_user_to(&public_key, topics);

        // If we have `strong_consistency` enabled, send partials
        #[cfg(feature = "strong_consistency")]
        if let Err(err) = self.partial_topic_sync() {
            tracing::error!("failed to perform partial topic sync: {err}");
        }

        #[cfg(feature = "strong_consistency")]
        if let Err(err) = self.partial_user_sync() {
            tracing::error!("failed to perform partial user sync: {err}");
        }

        // We want to perform a heartbeat for every user connection so that the number
        // of users connected to brokers is always evenly distributed.
        #[cfg(feature = "strong_consistency")]
        let _ = self
            .discovery_client
            .clone()
            .perform_heartbeat(self.connections.num_users() as u64, std::time::Duration::from_secs(60))
            .await;

        // Increment our metric
        metrics::NUM_USERS_CONNECTED.inc();

        // This runs the main loop for receiving information from the user
        let _ = self.user_receive_loop(&public_key, receiver).await;

        info!("{user_identifier} disconnected");

        // Decrement our metric
        metrics::NUM_USERS_CONNECTED.dec();

        // Once the main loop ends, we remove the connection
        self.connections.remove_user(public_key);
    }

    /// This is the main loop where we deal with user connectins. On exit, the calling function
    /// should remove the user from the map.
    pub async fn user_receive_loop(
        &self,
        public_key: &UserPublicKey,
        receiver: <UserProtocol as Protocol>::Receiver,
    ) -> Result<()> {
        while let Ok(raw_message) = receiver.recv_message_raw().await {
            // Attempt to deserialize the message
            // TODO: FIXED SIZE RECIPIENT FOR DESERIALIZATION
            let message = Message::deserialize(&raw_message)?;

            match message {
                // If we get a direct message from a user, send it to both users and brokers.
                Message::Direct(ref direct) => {
                    let user_public_key = UserPublicKey::from(direct.recipient.clone());

                    self.connections
                        .send_direct(user_public_key, raw_message, false);
                }

                // If we get a broadcast message from a user, send it to both brokers and users.
                Message::Broadcast(ref broadcast) => {
                    let topics = broadcast.topics.clone();

                    self.connections.send_broadcast(topics, &raw_message, false);
                }

                // Subscribe messages from users will just update the state locally
                Message::Subscribe(subscribe) => {
                    self.connections.subscribe_user_to(public_key, subscribe);
                }

                // Unsubscribe messages from users will just update the state locally
                Message::Unsubscribe(unsubscribe) => {
                    self.connections
                        .unsubscribe_user_from(public_key, &unsubscribe);
                }

                _ => return Err(Error::Connection("connection closed".to_string())),
            }
        }
        Err(Error::Connection("connection closed".to_string()))
    }
}<|MERGE_RESOLUTION|>--- conflicted
+++ resolved
@@ -6,12 +6,7 @@
 #[cfg(feature = "strong_consistency")]
 use proto::discovery::DiscoveryClient;
 
-<<<<<<< HEAD
 use proto::connection::UserPublicKey;
-use proto::error::{Error, Result};
-=======
-use proto::connection::Bytes;
->>>>>>> cd887c9b
 use proto::{
     connection::{
         auth::broker::BrokerAuth,
