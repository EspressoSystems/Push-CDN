//! The memory protocol is a completely in-memory channel-based protocol.
//! It can only be used intra-process.

use std::{collections::HashMap, sync::OnceLock};

use async_trait::async_trait;
use kanal::{unbounded_async, AsyncReceiver, AsyncSender};
<<<<<<< HEAD
use rustls::{Certificate, PrivateKey};
use tokio::{
    io::{duplex, DuplexStream},
    sync::RwLock,
    task::spawn_blocking,
};
=======
use rustls::pki_types::{CertificateDer, PrivateKeyDer};
use tokio::{sync::RwLock, task::spawn_blocking};
>>>>>>> 1ed9dd85

use super::{Connection, Listener, Protocol, UnfinalizedConnection};
use crate::connection::middleware::NoMiddleware;
#[cfg(feature = "metrics")]
use crate::{
    bail,
    connection::middleware::Middleware,
    error::{Error, Result},
};

type ChannelExchange = (AsyncSender<DuplexStream>, AsyncReceiver<DuplexStream>);

/// A global list of listeners that are initialized later. This is to help
/// connections find listeners.
static LISTENERS: OnceLock<RwLock<HashMap<String, ChannelExchange>>> = OnceLock::new();

#[derive(Clone, PartialEq, Eq)]
/// The `Memory` protocol. Runs everything through channels for local testing purposes.
pub struct Memory;

#[async_trait]
impl<M: Middleware> Protocol<M> for Memory {
    type UnfinalizedConnection = UnfinalizedMemoryConnection;
    type Listener = MemoryListener;

    /// Connect to the internal, local endpoint.
    ///
    /// # Errors
    /// - If the listener is not listening
    async fn connect(remote_endpoint: &str, _use_local_authority: bool) -> Result<Connection> {
        // If the peer is not listening, return an error
        // Get or initialize the channels as a static value
        let listeners = LISTENERS.get_or_init(RwLock::default).read().await;
        let Some((channel_exchange_sender, channel_exchange_receiver)) =
            listeners.get(remote_endpoint)
        else {
            return Err(Error::Connection(
                "failed to connect to remote: connection refused".to_string(),
            ));
        };

        // Create a duplex stream to send and receive bytes
        let (send_to_us, receive_from_them) = duplex(8192);

        // Send our channel to them
        bail!(
            channel_exchange_sender.send(send_to_us).await,
            Connection,
            "failed to connect to remote endpoint"
        );

        // Receive their channel
        let send_to_them = bail!(
            channel_exchange_receiver.recv().await,
            Connection,
            "failed to connect to remote endpoint"
        );

        // Convert the streams into a `Connection`
        let connection = Connection::from_streams::<_, _, M>(send_to_them, receive_from_them);

        // Return our connection
        Ok(connection)
    }

    /// Binds to a local endpoint. The bind endpoint should be numeric.
    ///
    /// # Errors
    /// - If we fail to parse the local bind endpoint
    /// - If we fail to bind to the local endpoint
    async fn bind(
        bind_endpoint: &str,
        _certificate: CertificateDer<'static>,
        _key: PrivateKeyDer<'static>,
    ) -> Result<Self::Listener> {
        // Create our channels
        let (send_to_us, receive_from_them) = unbounded_async();
        let (send_to_them, receive_from_us) = unbounded_async();

        // Add to our listeners
        let mut listeners = LISTENERS.get_or_init(RwLock::default).write().await;
        listeners.insert(bind_endpoint.to_string(), (send_to_us, receive_from_us));

        // Return our listener as a u64 bind endpoint
        Ok(MemoryListener {
            bind_endpoint: bind_endpoint.to_string(),
            receive_new_connection: receive_from_them,
            send_to_new_connection: send_to_them,
        })
    }
}

<<<<<<< HEAD
=======
#[derive(Clone)]
pub struct MemoryConnection {
    pub sender: Arc<MemorySenderRef>,
    pub receiver: Arc<MemoryReceiverRef>,
}

#[derive(Clone)]
pub struct MemorySenderRef(AsyncSender<Bytes>);

#[async_trait]
impl Connection for MemoryConnection {
    /// Send an (unserialized) message over the stream.
    ///
    /// # Errors
    /// If we fail to send or serialize the message
    async fn send_message(&self, message: Message) -> Result<()> {
        // Serialize the message
        let raw_message = Bytes::from_unchecked(bail!(
            message.serialize(),
            Serialize,
            "failed to serialize message"
        ));

        // Add to our metrics, if desired
        #[cfg(feature = "metrics")]
        BYTES_SENT.add(raw_message.len() as f64);

        // Send the now-raw message
        self.send_message_raw(raw_message).await
    }

    /// Send a pre-serialized message over the connection.
    ///
    /// # Errors
    /// - If we fail to deliver the message. This usually means a connection problem.
    async fn send_message_raw(&self, raw_message: Bytes) -> Result<()> {
        // Send the message over the channel
        bail!(
            self.sender.0.send(raw_message).await,
            Connection,
            "failed to send message over connection"
        );

        Ok(())
    }

    /// Receives a single message from our channel and deserializes
    /// it.
    ///
    /// # Errors
    /// - If the other side of the channel is closed
    /// - If we fail deserialization
    async fn recv_message(&self) -> Result<Message> {
        // Receive raw message
        let raw_message = self.recv_message_raw().await?;

        // Deserialize and return the message
        Ok(bail!(
            Message::deserialize(&raw_message),
            Deserialize,
            "failed to deserialize message"
        ))
    }

    /// Receives a single message from our channel without
    /// deserializing≥
    ///
    /// # Errors
    /// - If the other side of the channel is closed
    /// - If we fail deserialization
    async fn recv_message_raw(&self) -> Result<Bytes> {
        // Receive a message from the channel
        let raw_message = bail!(
            self.receiver.0.recv().await,
            Connection,
            "failed to receive message from connection"
        );

        // Add to our metrics, if desired
        #[cfg(feature = "metrics")]
        BYTES_RECV.add(raw_message.len() as f64);

        Ok(raw_message)
    }

    /// Flush the connection, sending any remaining data.
    /// Is a no-op for memory connections.
    async fn flush(&self) {}
}

#[derive(Clone)]
pub struct MemoryReceiverRef(pub AsyncReceiver<Bytes>);

>>>>>>> 1ed9dd85
/// A connection that has yet to be finalized. Allows us to keep accepting
/// connections while we process this one.
pub struct UnfinalizedMemoryConnection {
    send_stream: DuplexStream,
    receive_stream: DuplexStream,
}

#[async_trait]
impl<M: Middleware> UnfinalizedConnection<M> for UnfinalizedMemoryConnection {
    /// Prepares the `MemoryConnection` for usage by `Arc()ing` things.
    async fn finalize(self) -> Result<Connection> {
        // Convert the streams into a `Connection`
        let connection = Connection::from_streams::<_, _, M>(self.send_stream, self.receive_stream);

        // Return our connection
        Ok(connection)
    }
}

/// Contains a way to send and receive to new channels, and the bind endpoint
/// so we can remove on drop.
pub struct MemoryListener {
    bind_endpoint: String,
    receive_new_connection: AsyncReceiver<DuplexStream>,
    send_to_new_connection: AsyncSender<DuplexStream>,
}

#[async_trait]
impl Listener<UnfinalizedMemoryConnection> for MemoryListener {
    /// Accept an unfinalized connection from the listener. Just
    /// receives from our channel and performs channel exchange
    /// with the connector.
    ///
    /// # Errors
    /// - If we fail to accept a connection from the listener.
    async fn accept(&self) -> Result<UnfinalizedMemoryConnection> {
        // Accept a channel from the sender
        let bytes_sender = bail!(
            self.receive_new_connection.recv().await,
            Connection,
            "failed to accept remote connection"
        );

        // Create our bytes sender
        let (send_bytes_to_us, bytes_receiver) = duplex(8192);

        // Send the remote connection our channel
        bail!(
            self.send_to_new_connection.send(send_bytes_to_us).await,
            Connection,
            "failed to finalize connection"
        );

        // Return our unfinalized connection
        Ok(UnfinalizedMemoryConnection {
            send_stream: bytes_sender,
            receive_stream: bytes_receiver,
        })
    }
}

/// On `Drop`, we want to remove ourself from the map of listeners.
impl Drop for MemoryListener {
    fn drop(&mut self) {
        // Clone the bind endpoint so we can use it
        let bind_endpoint = self.bind_endpoint.clone();

        // Spawn a blocking task to remove the listener
        spawn_blocking(move || async move {
            let mut listeners = LISTENERS.get_or_init(RwLock::default).write().await;
            listeners.remove(&bind_endpoint);
        });
    }
}

impl Memory {
    /// Generate a testing pair of channels for sending and receiving in memory.
    /// This is particularly useful for tests.
    #[must_use]
    pub fn gen_testing_connection() -> Connection {
        // Create our channels
        let (sender, receiver) = duplex(8192);

        // Convert the streams into a `Connection`
        Connection::from_streams::<_, _, NoMiddleware>(sender, receiver)
    }
}

#[cfg(test)]
mod tests {
    use anyhow::Result;

    use super::super::tests::test_connection as super_test_connection;
    use super::Memory;

    #[tokio::test]
    /// Test connection establishment, listening for connections, and message
    /// sending and receiving. Just proxies to the super traits' function
    pub async fn test_connection() -> Result<()> {
        super_test_connection::<Memory>("0".to_string()).await?;

        // Do a second test here because of the global, shared values
        super_test_connection::<Memory>("1".to_string()).await
    }
}<|MERGE_RESOLUTION|>--- conflicted
+++ resolved
@@ -5,17 +5,12 @@
 
 use async_trait::async_trait;
 use kanal::{unbounded_async, AsyncReceiver, AsyncSender};
-<<<<<<< HEAD
 use rustls::{Certificate, PrivateKey};
 use tokio::{
     io::{duplex, DuplexStream},
     sync::RwLock,
     task::spawn_blocking,
 };
-=======
-use rustls::pki_types::{CertificateDer, PrivateKeyDer};
-use tokio::{sync::RwLock, task::spawn_blocking};
->>>>>>> 1ed9dd85
 
 use super::{Connection, Listener, Protocol, UnfinalizedConnection};
 use crate::connection::middleware::NoMiddleware;
@@ -108,102 +103,6 @@
     }
 }
 
-<<<<<<< HEAD
-=======
-#[derive(Clone)]
-pub struct MemoryConnection {
-    pub sender: Arc<MemorySenderRef>,
-    pub receiver: Arc<MemoryReceiverRef>,
-}
-
-#[derive(Clone)]
-pub struct MemorySenderRef(AsyncSender<Bytes>);
-
-#[async_trait]
-impl Connection for MemoryConnection {
-    /// Send an (unserialized) message over the stream.
-    ///
-    /// # Errors
-    /// If we fail to send or serialize the message
-    async fn send_message(&self, message: Message) -> Result<()> {
-        // Serialize the message
-        let raw_message = Bytes::from_unchecked(bail!(
-            message.serialize(),
-            Serialize,
-            "failed to serialize message"
-        ));
-
-        // Add to our metrics, if desired
-        #[cfg(feature = "metrics")]
-        BYTES_SENT.add(raw_message.len() as f64);
-
-        // Send the now-raw message
-        self.send_message_raw(raw_message).await
-    }
-
-    /// Send a pre-serialized message over the connection.
-    ///
-    /// # Errors
-    /// - If we fail to deliver the message. This usually means a connection problem.
-    async fn send_message_raw(&self, raw_message: Bytes) -> Result<()> {
-        // Send the message over the channel
-        bail!(
-            self.sender.0.send(raw_message).await,
-            Connection,
-            "failed to send message over connection"
-        );
-
-        Ok(())
-    }
-
-    /// Receives a single message from our channel and deserializes
-    /// it.
-    ///
-    /// # Errors
-    /// - If the other side of the channel is closed
-    /// - If we fail deserialization
-    async fn recv_message(&self) -> Result<Message> {
-        // Receive raw message
-        let raw_message = self.recv_message_raw().await?;
-
-        // Deserialize and return the message
-        Ok(bail!(
-            Message::deserialize(&raw_message),
-            Deserialize,
-            "failed to deserialize message"
-        ))
-    }
-
-    /// Receives a single message from our channel without
-    /// deserializing≥
-    ///
-    /// # Errors
-    /// - If the other side of the channel is closed
-    /// - If we fail deserialization
-    async fn recv_message_raw(&self) -> Result<Bytes> {
-        // Receive a message from the channel
-        let raw_message = bail!(
-            self.receiver.0.recv().await,
-            Connection,
-            "failed to receive message from connection"
-        );
-
-        // Add to our metrics, if desired
-        #[cfg(feature = "metrics")]
-        BYTES_RECV.add(raw_message.len() as f64);
-
-        Ok(raw_message)
-    }
-
-    /// Flush the connection, sending any remaining data.
-    /// Is a no-op for memory connections.
-    async fn flush(&self) {}
-}
-
-#[derive(Clone)]
-pub struct MemoryReceiverRef(pub AsyncReceiver<Bytes>);
-
->>>>>>> 1ed9dd85
 /// A connection that has yet to be finalized. Allows us to keep accepting
 /// connections while we process this one.
 pub struct UnfinalizedMemoryConnection {
